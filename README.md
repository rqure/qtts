--- conflicted
+++ resolved
@@ -60,7 +60,6 @@
 speech.Speak("Your sentence.")
 ```
 
-<<<<<<< HEAD
 ### Use with Proxy
 ```go
 import (
@@ -72,7 +71,7 @@
 speech := htgotts.Speech{Folder: "audio", Language: voices.English, Proxy: "https://..."}
 speech.Speak("Your sentence.")
 ```
-=======
+
 ### Support and Contributions
 
 If you encounter issues using HTGO-TTS or would like to suggest improvements to the source code, you can create an issue on the ["Issues"](https://github.com/hegedustibor/htgo-tts/issues) tab. If you'd like to contribute to the HTGO-TTS source code, please submit a pull request.
@@ -80,6 +79,6 @@
 ### License
 
 HTGO-TTS is free software and is available under the MIT license. For more information, please see the LICENSE file in the source code repository.
->>>>>>> e6bf5eb8
+
 
 Have Fun!